--- conflicted
+++ resolved
@@ -68,12 +68,8 @@
         { text: '安装包获取', link: 'Get-Installation-Package' },
         { text: '部署指导', link: 'Deployment-Guide_timecho' },
         { text: 'docker部署', link: 'Docker-Install' },
-<<<<<<< HEAD
         { text: '安全控制', link: 'Security-Management_timecho' },
-=======
-        { text: '安全控制', link: 'Security-Management' },
         { text: '慢查询管理', link: 'Slow-Query-Management' },
->>>>>>> 2cc8f72b
       ],
     },
 
